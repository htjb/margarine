--- conflicted
+++ resolved
@@ -18,14 +18,17 @@
 
     **Parameters:**
 
-        theta: **numpy array**
+        theta: **numpy array or anesthetic.samples**
             | The samples from the probability distribution that we require the
-                MAF to learn.
+                MAF to learn. This can either be a numpy array or an anesthetic
+                NestedSamples or MCMCSamples object.
 
     **kwargs:**
 
         weights: **numpy array / default=np.ones(len(theta))**
-            | The weights associated with the samples above.
+            | The weights associated with the samples above. If an anesthetic
+                NestedSamples or MCMCSamples object is passed the code
+                draws the weights from this.
 
         number_networks: **int / default = 6**
             | The bijector is built by chaining a series of
@@ -50,6 +53,10 @@
 
         theta_min: **numpy array**
             | As above but the true lower limits of the priors.
+            
+        parameter_names: **list of strings**
+            | A list of the relevant parameters to train on. Required if
+                theta is an anesthetic pandas table.
 
     **Attributes:**
 
@@ -71,14 +78,10 @@
 
     """
 
-<<<<<<< HEAD
     def __init__(self, theta, **kwargs):
         self.number_networks = kwargs.pop('number_networks', 6)
         self.learning_rate = kwargs.pop('learning_rate', 1e-3)
         self.hidden_layers = kwargs.pop('hidden_layers', [50, 50])
-        self.clustering = kwargs.pop('clustering', False)
-        self.cluster_labels = kwargs.pop('cluster_labels', None)
-        self.cluster_number = kwargs.pop('cluster_number', None)
         self.parameter_names = kwargs.pop('parameter_names', None)
 
         if isinstance(theta, 
@@ -88,22 +91,6 @@
             self.sample_weights = theta.get_weights()
         else:
             self.sample_weights = kwargs.pop('weights', np.ones(len(theta)))
-        
-        if self.cluster_number is not None:
-            if self.cluster_labels is None:
-                raise ValueError("'cluster_labels' should be provided if " +
-                                 "'cluster_number' is specified.")
-        else:
-            if self.cluster_labels is not None:
-                raise ValueError("'cluster_number' should be provided if " +
-                                 "'cluster_labels' is specified.")
-=======
-    def __init__(self, theta, weights, **kwargs):
-
-        self.number_networks = kwargs.pop('number_networks', 6)
-        self.learning_rate = kwargs.pop('learning_rate', 1e-3)
-        self.hidden_layers = kwargs.pop('hidden_layers', [50, 50])
->>>>>>> 9aa1008a
 
         self.theta = tf.convert_to_tensor(theta, dtype=tf.float32)
         self.sample_weights = tf.convert_to_tensor(weights, dtype=tf.float32)
@@ -114,12 +101,8 @@
                                               self.sample_weights,
                                               mask, axis=0)
 
-<<<<<<< HEAD
-        self.n = np.sum(self.sample_weights)**2/np.sum(self.sample_weights**2)
-=======
         self.n = tf.math.reduce_sum(self.sample_weights)**2 / \
             tf.math.reduce_sum(self.sample_weights**2)
->>>>>>> 9aa1008a
 
         theta_max = tf.math.reduce_max(self.theta, axis=0)
         theta_min = tf.math.reduce_min(self.theta, axis=0)
